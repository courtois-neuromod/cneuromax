--- conflicted
+++ resolved
@@ -105,20 +105,12 @@
             agent.saved_env_out = copy.deepcopy(out)
         if not agent.config.env_transfer:
             self.logged_score = agent.curr_eval_score
-<<<<<<< HEAD
-        gather(
-            logged_score=self.logged_score,
-            curr_gen=curr_gen,
-            agent_total_num_steps=agent.total_num_steps,
-        )
-=======
         if self.config.logging:
             gather(
                 logged_score=self.logged_score,
                 curr_gen=curr_gen,
                 agent_total_num_steps=agent.total_num_steps,
             )
->>>>>>> 9423229a
 
     @final
     def evaluate(
