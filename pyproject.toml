[tool.mypy]
strict = true
allow_redefinition = true
ignore_missing_imports = true

[tool.setuptools.packages.find]
include = ["cneuromax"]

[project]
name = "cneuromax"
requires-python = ">=3.10" # Did not test with lower versions
authors = [{ name = "The SIMEXP Laboratory", email = "simexp.lab@gmail.com" }]
description = "The Courtois Neuromod Project's centralized Machine Learning repository"
version = "0.0.1"
# The following assumes that we build on top of the NGC PyTorch Docker image.
dependencies = [
<<<<<<< HEAD
    # MANDATORY for cneuromax/
    "hydra-core==1.3.2", # Configuration management
    "hydra-zen==0.11.0", # Cleaner Hydra configs
    "beartype==0.16.4", # Dynamic type checking
    "wandb==0.16.0", # Logging
    """
    submitit
    @git+https://github.com/courtois-neuromod/submitit
    @b289f81004ab063b185dc97982934c266e605fad
    """, # Local & SLURM job launcher
    """
    hydra-submitit-launcher
    @git+https://github.com/courtois-neuromod/hydra
    @f89f83fc4095b3fa4fefd858b5fef00a296c3aec
    #subdirectory=plugins/hydra_submitit_launcher/
    """, # Launcher config
    # OPTIONAL for cneuromax/
    "hydra-orion-sweeper==1.6.3", # Hyperparameter optimization
    "jaxtyping==0.2.24", # Torch tensor annotations
    "nptyping==2.5.0", # Numpy array annotations
    "einops==0.7.0", # Makes shape transformations more readable
    "jupyterlab==4.0.9", # Jupyter notebook
    "jupyterlab-code-formatter==2.2.1", # Jupyter code formatter
    "ipywidgets==8.1.1", # Jupyter widgets
    "wandb-osh==1.2.0", # W&B support for SLURM
    "h5py==3.10.0", # HDF5 file format load/save
    "opencv-python==4.8.0.74", # Image processing
    # MANDATORY for cneuromax/fitting/deeplearning/
    "lightning==2.1.2",
    # OPTIONAL for cneuromax/fitting/deeplearning/
    "transformers==4.35.2", # HuggingFace models & utils
    "datasets==2.15.0", # HuggingFace datasets
    # MANDATORY for cneuromax/fitting/neuroevolution/
    "mpi4py==3.1.5", # Inter-process communication
    "torchrl==0.2.1", # For reinforcement/imitation Learning tasks
    "gymnasium==0.29.1", # RL/IL environments
    # MANDATORY for docs/
    "sphinx==7.2.6", # Documentation generator
    "esbonio==0.16.3", # Language server to render sphinx
    "furo==2023.9.10", # Theme
    "sphinx-copybutton==0.5.2", # Copy button for code blocks
    "sphinx-paramlinks==0.6.0", # Links to parameters in other pages
    "sphinx_autodoc_typehints==1.25.2", # More type hint customization
    "myst-parser==2.0.0", # Embeds markdown in sphinx
    # DEVELOPMENT
    "black[jupyter]==23.11.0", # Python Formatter
    "ruff==0.1.6", # Python Linter
    "doc8==1.1.1", # Documentation linter
    "yamllint==1.33.0", # YAML linter
    "pre-commit==3.5.0", # Git commit hooks
    "mypy==1.7.1", # Static type checker
    "pytest==7.4.3", # Testing framework
    "pytest-cov==4.1.0", # Test coverage
=======
    ### Packages required for cneuromax/fitting/
    "submitit==1.5.1",
    "hydra-core==1.3.2",
    "hydra-submitit-launcher@git+https://github.com/courtois-neuromod/hydra@f89f83fc4095b3fa4fefd858b5fef00a296c3aec#subdirectory=plugins/hydra_submitit_launcher/",
    "hydra-orion-sweeper==1.6.4",
    "hydra-zen==0.12.0",
    # Required for cneuromax/fitting/deeplearning/
    "torchrl==0.2.1",
    "lightning==2.1.3",
    "transformers==4.36.2",
    "datasets==2.16.1",
    # Required for cneuromax/fitting/neuroevolution/
    "mpi4py==3.1.5",
    # Shapes & Dynamic Type checking
    "jaxtyping==0.2.25",
    "nptyping==2.5.0",
    "beartype==0.16.4",
    "einops==0.7.0",
    # Required for docs/
    "sphinx==7.2.6",
    "furo==2023.9.10",
    "sphinx-autobuild==2021.3.14",
    "sphinx-copybutton==0.5.2",
    "sphinx-autoapi==3.0.0",
    "sphinx-paramlinks==0.6.0",
    "esbonio==0.16.4",
    # Jupyter
    "jupyterlab==4.0.10",
    "jupyterlab-code-formatter==2.2.1",
    "ipywidgets==8.1.1",
    # Testing
    "black[jupyter]==23.12.1",
    "ruff==0.1.13",
    "doc8==1.1.1",
    "yamllint==1.33.0",
    "pre-commit==3.6.0",
    "mypy==1.8.0",
    "pytest==7.4.3",
    "pytest-cov==4.1.0",
    # W&B
    "wandb==0.16.2",
    "wandb-osh==1.2.0",
    # Miscellanous
    "h5py==3.10.0",
    "opencv-python==4.9.0.80",
>>>>>>> 8e0e092d
]

[tool.black]
line-length = 79

[tool.ruff]
line-length = 79
select = ["ALL"]
ignore = [
    "D107", # `undocumented-public-init`
            # Missing docstring in public `__init__`
            # https://docs.astral.sh/ruff/rules/undocumented-public-init/
            # Disabled as we combine the docstring of the class and the
            # `__init__` method because 1) `__init__` docstrings are
            # often redundant and 2) Our auto-documentation tool
            # renders better when the full docstring is in the class.
    "F722", # `forward-annotation-syntax-error`
            # Syntax error in forward annotation: {body}.
            # https://docs.astral.sh/ruff/rules/forward-annotation-syntax-error/
            # Disabled to be able to utilize Jaxtyping, see:
            # https://docs.kidger.site/jaxtyping/faq/#flake8-or-ruff-are-throwing-an-error
    "G004", # `logging-f-string`
            # Logging statement uses f-string.
            # https://docs.astral.sh/ruff/rules/logging-f-string/
            # Disabled to make it less verbose to log since printing is
            # disabled, see: https://docs.astral.sh/ruff/rules/print/
    "NPY002", # `numpy-legacy-random`
              # Replace legacy np.random.{method_name} call with np.random.Generator
              # Disabled as we use `lightning.seed_everything` to set the randomness
              # which still uses the legacy seeding method.
    "S301", # `suspicious-pickle-usage`
            # `pickle` and modules that wrap it can be unsafe when used to
            # deserialize untrusted data, possible security issue
            # https://docs.astral.sh/ruff/rules/suspicious-pickle-usage/
            # Disabled due to current implementation of checkpointing
            # in `cneuromax.fitting.neuroevolution`.
    "TCH001", # `typing-only-first-party-import`
              # Move application import {} into a type-checking block
              # https://docs.astral.sh/ruff/rules/typing-only-first-party-import/
              # Disabled as we use Beartype for dynamic type checking.
    "TCH002", # `typing-only-third-party-import`
              # Move third-party import {} into a type-checking block
              # https://docs.astral.sh/ruff/rules/typing-only-third-party-import/
              # Disabled as we use Beartype for dynamic type checking.
]

[tool.ruff.pycodestyle]
max-doc-length = 72

[tool.ruff.pydocstyle]
convention = "google"

[tool.ruff.per-file-ignores]
"*_test.py" = [
    "S101",  # `assert`
             # Use of assert detected.
             # https://docs.astral.sh/ruff/rules/assert/
             # Disabled to be able to use assertions in test files.
    "PLR2004", # `magic-value-comparison`
               # Magic value used in comparison, consider replacing {value}
               # with a constant variable.
               # https://docs.astral.sh/ruff/rules/magic-value-comparison/
               # Disabled to be able to use magic values in test files.
]

[tool.doc8]
max-line-length = 79
# docs/index.rst:1: D000 Error in "include" directive:
# invalid option value: (option: "parser"; value: 'myst_parser.sphinx_')
# Parser "myst_parser.sphinx_" not found. No module named 'myst_parser'.
ignore-path-errors = ["docs/index.rst;D000"]<|MERGE_RESOLUTION|>--- conflicted
+++ resolved
@@ -14,12 +14,11 @@
 version = "0.0.1"
 # The following assumes that we build on top of the NGC PyTorch Docker image.
 dependencies = [
-<<<<<<< HEAD
     # MANDATORY for cneuromax/
     "hydra-core==1.3.2", # Configuration management
-    "hydra-zen==0.11.0", # Cleaner Hydra configs
+    "hydra-zen==0.12.0", # Cleaner Hydra configs
     "beartype==0.16.4", # Dynamic type checking
-    "wandb==0.16.0", # Logging
+    "wandb==0.16.2", # Logging
     """
     submitit
     @git+https://github.com/courtois-neuromod/submitit
@@ -32,89 +31,42 @@
     #subdirectory=plugins/hydra_submitit_launcher/
     """, # Launcher config
     # OPTIONAL for cneuromax/
-    "hydra-orion-sweeper==1.6.3", # Hyperparameter optimization
-    "jaxtyping==0.2.24", # Torch tensor annotations
+    "hydra-orion-sweeper==1.6.4", # Hyperparameter optimization
+    "jaxtyping==0.2.25", # Torch tensor annotations
     "nptyping==2.5.0", # Numpy array annotations
     "einops==0.7.0", # Makes shape transformations more readable
-    "jupyterlab==4.0.9", # Jupyter notebook
+    "jupyterlab==4.0.10", # Jupyter notebook
     "jupyterlab-code-formatter==2.2.1", # Jupyter code formatter
     "ipywidgets==8.1.1", # Jupyter widgets
     "wandb-osh==1.2.0", # W&B support for SLURM
     "h5py==3.10.0", # HDF5 file format load/save
     "opencv-python==4.8.0.74", # Image processing
     # MANDATORY for cneuromax/fitting/deeplearning/
-    "lightning==2.1.2",
+    "lightning==2.1.3",
     # OPTIONAL for cneuromax/fitting/deeplearning/
-    "transformers==4.35.2", # HuggingFace models & utils
-    "datasets==2.15.0", # HuggingFace datasets
+    "transformers==4.36.2", # HuggingFace models & utils
+    "datasets==2.16.1", # HuggingFace datasets
     # MANDATORY for cneuromax/fitting/neuroevolution/
     "mpi4py==3.1.5", # Inter-process communication
     "torchrl==0.2.1", # For reinforcement/imitation Learning tasks
     "gymnasium==0.29.1", # RL/IL environments
     # MANDATORY for docs/
     "sphinx==7.2.6", # Documentation generator
-    "esbonio==0.16.3", # Language server to render sphinx
+    "esbonio==0.16.4", # Language server to render sphinx
     "furo==2023.9.10", # Theme
     "sphinx-copybutton==0.5.2", # Copy button for code blocks
     "sphinx-paramlinks==0.6.0", # Links to parameters in other pages
     "sphinx_autodoc_typehints==1.25.2", # More type hint customization
     "myst-parser==2.0.0", # Embeds markdown in sphinx
     # DEVELOPMENT
-    "black[jupyter]==23.11.0", # Python Formatter
-    "ruff==0.1.6", # Python Linter
+    "black[jupyter]==23.12.1", # Python Formatter
+    "ruff==0.1.13", # Python Linter
     "doc8==1.1.1", # Documentation linter
     "yamllint==1.33.0", # YAML linter
-    "pre-commit==3.5.0", # Git commit hooks
-    "mypy==1.7.1", # Static type checker
+    "pre-commit==3.6.0", # Git commit hooks
+    "mypy==1.8.0", # Static type checker
     "pytest==7.4.3", # Testing framework
     "pytest-cov==4.1.0", # Test coverage
-=======
-    ### Packages required for cneuromax/fitting/
-    "submitit==1.5.1",
-    "hydra-core==1.3.2",
-    "hydra-submitit-launcher@git+https://github.com/courtois-neuromod/hydra@f89f83fc4095b3fa4fefd858b5fef00a296c3aec#subdirectory=plugins/hydra_submitit_launcher/",
-    "hydra-orion-sweeper==1.6.4",
-    "hydra-zen==0.12.0",
-    # Required for cneuromax/fitting/deeplearning/
-    "torchrl==0.2.1",
-    "lightning==2.1.3",
-    "transformers==4.36.2",
-    "datasets==2.16.1",
-    # Required for cneuromax/fitting/neuroevolution/
-    "mpi4py==3.1.5",
-    # Shapes & Dynamic Type checking
-    "jaxtyping==0.2.25",
-    "nptyping==2.5.0",
-    "beartype==0.16.4",
-    "einops==0.7.0",
-    # Required for docs/
-    "sphinx==7.2.6",
-    "furo==2023.9.10",
-    "sphinx-autobuild==2021.3.14",
-    "sphinx-copybutton==0.5.2",
-    "sphinx-autoapi==3.0.0",
-    "sphinx-paramlinks==0.6.0",
-    "esbonio==0.16.4",
-    # Jupyter
-    "jupyterlab==4.0.10",
-    "jupyterlab-code-formatter==2.2.1",
-    "ipywidgets==8.1.1",
-    # Testing
-    "black[jupyter]==23.12.1",
-    "ruff==0.1.13",
-    "doc8==1.1.1",
-    "yamllint==1.33.0",
-    "pre-commit==3.6.0",
-    "mypy==1.8.0",
-    "pytest==7.4.3",
-    "pytest-cov==4.1.0",
-    # W&B
-    "wandb==0.16.2",
-    "wandb-osh==1.2.0",
-    # Miscellanous
-    "h5py==3.10.0",
-    "opencv-python==4.9.0.80",
->>>>>>> 8e0e092d
 ]
 
 [tool.black]
